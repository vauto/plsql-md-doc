--- conflicted
+++ resolved
@@ -327,56 +327,62 @@
         types: [],
         constants: [],
         methods: [],
-        variables: []
+        variables: [],
+        files: [],
+        projectDispName: config.projectDispName
       },
       markdown,
       entities,
       skipFile = false //Skips the current file if no JavaDoc detected
       ;
-
+      
     if (1==2 ||
       (folder.source.fileFilterRegexp instanceof RegExp && folder.source.fileFilterRegexp.test(files[i])) ||
       !folder.source.fileFilterRegexp instanceof RegExp){
 
-
-
+      let docExtName = path.extname(folder.template);
       file.ext = path.extname(files[i]);
       file.name = path.basename(files[i], file.ext);
       file.path = path.resolve(folder.source.path, files[i]);
+      file.docFileName = file.name + docExtName;
 
       data.name = file.name;
       entities = pmd.processFile(file, debug);
 
-      // Load the data arrays with appropriate fields
-      entities.forEach(function(entity){
-        switch(entity.type){
-          case pmd.DOCTYPES.DATATYPES:
-            data.types = entity.types;
-            break;
-          case pmd.DOCTYPES.FUNCTION:
-          case pmd.DOCTYPES.PROCEDURE:
-            data.methods.push(entity);
-            break;
-          case pmd.DOCTYPES.CONSTANTS:
-            data.constants = entity.constants;
-            break;
-          case pmd.DOCTYPES.VARIABLES:
-            data.variables = entity.variables;
-            break;
-          case pmd.DOCTYPES.EXCEPTIONS:
-            data.exceptions = entity.exceptions;
-            break;
-          case undefined:
-            debug.log('\nFile:', files[i], "doesn't appear to have any JavaDoc in it. Skipping");
-            skipFile = false;
-            break;
-          default:
-            debug.log('entity', entity);
-            console.log('Unknown type: ', entity.type);
-            process.exit();
-            break;
-        }//switch
-      });//entities.forEach
+      if(!entities) {
+        skipFile = true;
+      } else {
+        // Load the data arrays with appropriate fields
+        entities.forEach(function(entity){
+          switch(entity.type){
+            case pmd.DOCTYPES.DATATYPES:
+              data.types = entity.types;
+              break;
+            case pmd.DOCTYPES.FUNCTION:
+            case pmd.DOCTYPES.PROCEDURE:
+              data.methods.push(entity);
+              break;
+            case pmd.DOCTYPES.CONSTANTS:
+              data.constants = entity.constants;
+              break;
+            case pmd.DOCTYPES.VARIABLES:
+              data.variables = entity.variables;
+              break;
+            case pmd.DOCTYPES.EXCEPTIONS:
+              data.exceptions = entity.exceptions;
+              break;
+            case undefined:
+              debug.log('\nFile:', files[i], "doesn't appear to have any JavaDoc in it. Skipping");
+              skipFile = true;
+              break;
+            default:
+              debug.log('entity', entity);
+              console.log('Unknown type: ', entity.type);
+              process.exit();
+              break;
+          }//switch
+        });//entities.forEach
+      }
 
       if (skipFile){
         continue; // Skip this loop iteration
@@ -409,100 +415,7 @@
   var indexData = [];
 
   config.folders.forEach(function(folder){
-<<<<<<< HEAD
     pmd.readFolder(objs, config, folder);
-=======
-    var
-      files = fs.readdirSync(path.resolve(folder.source.path)),
-      template = Handlebars.compile(folder.templateContent)
-    ;
-
-    // Create and wipe debug folder
-    if (config.debug){
-      // Will create (if not exists) and wipe
-      fs.emptyDirSync(path.resolve(__dirname,'debug'));
-    }//config.debug
-
-    for (var i in files){
-      var
-        file = {
-          ext: '',
-          name: '',
-          path: ''
-        },
-        data = {
-          name:'',
-          types: [],
-          constants: [],
-          methods: [],
-          files: [],
-          projectDispName: config.projectDispName
-        },
-        markdown,
-        entities,
-        skipFile = false //Skips the current file if no JavaDoc detected
-      ;
-
-
-      if (1==2 ||
-        (folder.source.fileFilterRegexp instanceof RegExp && folder.source.fileFilterRegexp.test(files[i])) ||
-        !folder.source.fileFilterRegexp instanceof RegExp){
-            
-        let docExtName = path.extname(folder.template);
-        file.ext = path.extname(files[i]);
-        file.name = path.basename(files[i], file.ext);
-        file.path = path.resolve(folder.source.path, files[i]);
-        file.docFileName = file.name + docExtName;
-
-        data.name = file.name;
-        entities = pmd.processFile(file, debug);
-
-        // Load the data arrays with appropriate fields
-        entities.forEach(function(entity){
-          switch(entity.type){
-            case pmd.DOCTYPES.DATATYPES:
-              data.types = entity.types;
-              break;
-            case pmd.DOCTYPES.FUNCTION:
-            case pmd.DOCTYPES.PROCEDURE:
-              data.methods.push(entity);
-              break;
-            case pmd.DOCTYPES.CONSTANTS:
-              data.constants = entity.constants;
-              break;
-            case undefined:
-              debug.log('\nFile:', files[i], "doesn't appear to have any JavaDoc in it. Skipping");
-              skipFile = true;
-              break;
-            default:
-              debug.log('entity', entity);
-              console.log('Unknown type: ', entity.type);
-              process.exit();
-              break;
-          }//switch
-        });//entities.forEach
-
-        if (skipFile){
-          continue; // Skip this loop iteration
-        }
-
-        // Output JSON and md data
-        if (config.debug){
-          debug.logFile(file.name + file.ext + '.json', JSON.stringify(data, null, '  '));
-        }
-
-        indexData.push(file);
-        objs.push(
-          {
-            fileData: data,
-            template: template,
-            folder: folder
-          }
-        );
-      }//if regexp pass or no regexp
-    }// for i in files
-
->>>>>>> 09e9dec4
   }); //config.folders.forEach
 
   // make the indexData available to all files
